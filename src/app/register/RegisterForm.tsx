--- conflicted
+++ resolved
@@ -78,15 +78,9 @@
       const fieldErrors: Record<string, string> = {};
       // Keep first error per field to align with UX and tests
       result.error.issues.forEach((issue) => {
-<<<<<<< HEAD
         const field = issue.path[0] as string | undefined;
         if (field && !fieldErrors[field]) {
           fieldErrors[field] = issue.message;
-=======
-        const path = issue.path[0] as string | undefined;
-        if (path && !fieldErrors[path]) {
-          fieldErrors[path] = issue.message;
->>>>>>> c0667008
         }
       });
       setErrors(fieldErrors);
