--- conflicted
+++ resolved
@@ -30,11 +30,6 @@
 
 test('renders CTA links', () => {
   render(<Home />);
-<<<<<<< HEAD
-  expect(screen.getByText(/Create Account/i)).toBeInTheDocument();
-  expect(screen.getByText(/Sign In/i)).toBeInTheDocument();
-=======
   expect(screen.getByRole('link', { name: /create account/i })).toBeInTheDocument();
   expect(screen.getByRole('link', { name: /sign in/i })).toBeInTheDocument();
->>>>>>> c0667008
 });