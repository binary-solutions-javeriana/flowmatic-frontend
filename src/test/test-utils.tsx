// Test utilities for React Testing Library
import React from 'react';
import { render, RenderOptions } from '@testing-library/react';

// Custom render function that includes providers
function customRender(
  ui: React.ReactElement,
  options?: Omit<RenderOptions, 'wrapper'>
) {
  return render(ui, { ...options });
}

// Mock localStorage for tests
export function createMockLocalStorage() {
  const store: Record<string, string> = {};

<<<<<<< HEAD
  return {
    getItem: vi.fn((key: string) => store[key] || null),
    setItem: vi.fn((key: string, value: string) => {
      store[key] = value;
    }),
    removeItem: vi.fn((key: string) => {
      delete store[key];
    }),
    clear: vi.fn(() => {
      Object.keys(store).forEach(key => delete store[key]);
    })
  };
=======
  const getItem = vi.fn((key: string) => store[key] || null);
  const setItem = vi.fn((key: string, value: string) => {
    store[key] = value;
  });
  const removeItem = vi.fn((key: string) => {
    delete store[key];
  });
  const clear = vi.fn(() => {
    Object.keys(store).forEach(key => delete store[key]);
  });

  return { getItem, setItem, removeItem, clear };
>>>>>>> c0667008
}

// Mock fetch for API tests
export type MockFetchData = {
  ok?: boolean;
  status?: number;
  data?: unknown;
};

export function createMockFetch(responses: Record<string, unknown> = {}) {
  const mockFetch = vi.fn();
  
  mockFetch.mockImplementation((url: string, options?: RequestInit) => {
    const responseKey = `${options?.method || 'GET'}:${url}`;
<<<<<<< HEAD
    const response = (responses as Record<string, unknown>)[responseKey] || (responses as Record<string, unknown>)[url] || (responses as Record<string, unknown>)['default'];
=======
    const response = (responses as Record<string, MockFetchData | unknown>)[responseKey]
      || (responses as Record<string, MockFetchData | unknown>)[url]
      || (responses as Record<string, MockFetchData | unknown>)['default'];
>>>>>>> c0667008
    
    if (response) {
      const typed = response as MockFetchData | unknown;
      const ok = (typed as MockFetchData).ok;
      const status = (typed as MockFetchData).status;
      const data = (typed as MockFetchData).data ?? typed;
      return Promise.resolve({
        ok: ok !== false,
        status: status || 200,
        json: () => Promise.resolve(data),
        text: () => Promise.resolve(JSON.stringify(data))
      });
    }
    
    // Default 404 response
    return Promise.resolve({
      ok: false,
      status: 404,
      json: () => Promise.resolve({ message: 'Not found' })
    });
  });
  
  return mockFetch;
}

// Mock router for navigation tests
export const mockRouter = {
  push: vi.fn(),
  replace: vi.fn(),
  back: vi.fn(),
  forward: vi.fn(),
  refresh: vi.fn(),
  prefetch: vi.fn()
};

// Mock Next.js router
vi.mock('next/navigation', () => ({
  useRouter: () => mockRouter,
  usePathname: () => '/test',
  useSearchParams: () => new URLSearchParams()
}));

// Test data factories
export const testData = {
  user: {
    id: 'test-user-id',
    email: 'test@example.com',
    app_metadata: {},
    user_metadata: {},
    aud: 'authenticated'
  },
  
  tokens: {
    access_token: 'test-access-token',
    refresh_token: 'test-refresh-token',
    expires_in: 3600,
    token_type: 'bearer' as const
  },
  
  loginRequest: {
    email: 'test@example.com',
    password: 'password123'
  },
  
  registerRequest: {
    email: 'test@example.com',
    password: 'password123'
  },
  
  loginResponse: {
    access_token: 'test-access-token',
    refresh_token: 'test-refresh-token',
    expires_in: 3600,
    token_type: 'bearer' as const,
    user: {
      id: 'test-user-id',
      email: 'test@example.com',
      app_metadata: {},
      user_metadata: {},
      aud: 'authenticated'
    }
  },
  
  registerResponse: {
    message: 'Registration successful. Please check your email to confirm your account.',
    user: {
      id: 'test-user-id',
      email: 'test@example.com',
      app_metadata: {},
      user_metadata: {},
      aud: 'authenticated'
    }
  },
  
  registerResponseWithTokens: {
    access_token: 'test-access-token',
    refresh_token: 'test-refresh-token',
    expires_in: 3600,
    token_type: 'bearer' as const,
    message: 'Registration successful',
    user: {
      id: 'test-user-id',
      email: 'test@example.com',
      app_metadata: {},
      user_metadata: {},
      aud: 'authenticated'
    }
  },
  
  apiError: {
    statusCode: 401,
    message: 'Invalid credentials',
    path: '/v1/auth/login',
    method: 'POST',
    timestamp: '2023-01-01T00:00:00.000Z',
    requestId: 'test-request-id'
  }
};

// Helper to wait for async operations (avoid shadowing RTL's waitFor)
export const sleep = (ms: number) => new Promise(resolve => setTimeout(resolve, ms));

// Re-export everything from React Testing Library
export * from '@testing-library/react';
export { customRender as render };<|MERGE_RESOLUTION|>--- conflicted
+++ resolved
@@ -14,20 +14,6 @@
 export function createMockLocalStorage() {
   const store: Record<string, string> = {};
 
-<<<<<<< HEAD
-  return {
-    getItem: vi.fn((key: string) => store[key] || null),
-    setItem: vi.fn((key: string, value: string) => {
-      store[key] = value;
-    }),
-    removeItem: vi.fn((key: string) => {
-      delete store[key];
-    }),
-    clear: vi.fn(() => {
-      Object.keys(store).forEach(key => delete store[key]);
-    })
-  };
-=======
   const getItem = vi.fn((key: string) => store[key] || null);
   const setItem = vi.fn((key: string, value: string) => {
     store[key] = value;
@@ -40,7 +26,6 @@
   });
 
   return { getItem, setItem, removeItem, clear };
->>>>>>> c0667008
 }
 
 // Mock fetch for API tests
@@ -55,13 +40,9 @@
   
   mockFetch.mockImplementation((url: string, options?: RequestInit) => {
     const responseKey = `${options?.method || 'GET'}:${url}`;
-<<<<<<< HEAD
-    const response = (responses as Record<string, unknown>)[responseKey] || (responses as Record<string, unknown>)[url] || (responses as Record<string, unknown>)['default'];
-=======
     const response = (responses as Record<string, MockFetchData | unknown>)[responseKey]
       || (responses as Record<string, MockFetchData | unknown>)[url]
       || (responses as Record<string, MockFetchData | unknown>)['default'];
->>>>>>> c0667008
     
     if (response) {
       const typed = response as MockFetchData | unknown;
