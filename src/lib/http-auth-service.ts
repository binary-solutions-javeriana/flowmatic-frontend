--- conflicted
+++ resolved
@@ -63,11 +63,7 @@
     }
   }
 
-<<<<<<< HEAD
-  async refreshTokens(): Promise<AuthTokens> {
-=======
   async refreshTokens(_refreshToken: string): Promise<AuthTokens> {
->>>>>>> c0667008
     try {
       // Note: This endpoint isn't documented in the API spec yet
       // We'll implement it when the backend provides the endpoint
