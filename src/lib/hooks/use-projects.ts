"use client";

import { useState, useEffect, useCallback } from 'react';
import { authApi } from '../authenticated-api';
import { useAuthState } from '../auth-store';
import type { 
  Project, 
  ProjectFilters, 
  ProjectsResponse,
  CreateProjectRequest,
  ProjectPagination
} from '../types/project-types';

// Backend response types
interface BackendProject {
  proyect_id?: number;
  ProjectID?: number;
  id?: number;
  name_proyect?: string;
  NameProject?: string;
  name?: string;
  Name?: string;
  description?: string;
  Description?: string;
  Mail?: string;
  state?: string;
  State?: string;
  type?: string;
  MethodologyName?: string;
  MethodologyID?: number;
  start_date?: string;
  Start_date?: string;
  end_date?: string;
  End_date?: string;
  TenantID?: number;
  created_at?: string;
  CreatedAt?: string;
  updated_at?: string;
  UpdatedAt?: string;
  created_by?: number;
}

interface BackendMethodology {
  MethodologyID?: number;
  id?: number;
  methodologyId?: number;
  Name?: string;
  name?: string;
}

interface BackendApiResponse<T> {
  data?: T;
  meta?: ProjectPagination;
}

// Hook to fetch all projects with filters
// Adapt various backend shapes to our UI Project type
function adaptBackendProjectToUI(item: BackendProject): Project {
  const proyect_id = item?.proyect_id ?? item?.ProjectID ?? item?.id;
  const name_proyect = item?.name_proyect ?? item?.NameProject ?? item?.name ?? item?.Name;
  const description = item?.description ?? item?.Description ?? undefined;
  const mail = item?.Mail ?? undefined;
  const state = item?.state ?? item?.State ?? 'Planning';
  const type = item?.type ?? item?.MethodologyName ?? undefined;
  const start_date = item?.start_date ?? item?.Start_date ?? undefined;
  const end_date = item?.end_date ?? item?.End_date ?? undefined;
  const created_at = item?.created_at ?? item?.CreatedAt ?? '';
  const created_by = item?.created_by ?? undefined;

  return {
    proyect_id: Number(proyect_id),
    name_proyect: String(name_proyect || ''),
    description,
    mail: mail ? String(mail) : undefined,
    state: String(state || 'Planning'),
    type: type ? String(type) : undefined,
    start_date: start_date ? String(start_date) : undefined,
    end_date: end_date ? String(end_date) : undefined,
    created_by: typeof created_by === 'number' ? created_by : undefined,
    created_at: created_at ? String(created_at) : '',
  };
}

export function useProjects(initialFilters?: ProjectFilters) {
  const [projects, setProjects] = useState<Project[]>([]);
  const [pagination, setPagination] = useState<ProjectPagination | null>(null);
  const [loading, setLoading] = useState(true);
  const [error, setError] = useState<string | null>(null);
  const { user } = useAuthState();

  const fetchProjects = useCallback(async (filters?: ProjectFilters) => {
    setLoading(true);
    setError(null);

    try {
      // Build query string from filters with defaults
      const params = new URLSearchParams();
      
      // Always send page and limit
      const page = filters?.page ?? 1;
      const limit = filters?.limit ?? 10;
      
      params.append('page', page.toString());
      params.append('limit', limit.toString());
      
      if (filters?.search) params.append('search', filters.search);
      if (filters?.status) params.append('status', filters.status);
      if (filters?.type) params.append('type', filters.type);
      if (filters?.orderBy) params.append('orderBy', filters.orderBy);
      if (filters?.order) params.append('order', filters.order);

      const queryString = params.toString();
      const mail = user?.email;
      const url = mail
        ? `/projects/by-mail?mail=${encodeURIComponent(mail)}&${queryString}&orderBy=ProjectID&order=desc`
        : `/projects?${queryString}`;

      console.log('[useProjects] Fetching projects with URL:', url);
      console.log('[useProjects] Filters:', filters);
      console.log('[useProjects] API Base URL:', process.env.NEXT_PUBLIC_API_BASE_URL);

      const response = await authApi.get<BackendProject[] | BackendApiResponse<BackendProject[]>>(url);
      
      console.log('[useProjects] Response received:', response);
      if (!Array.isArray(response)) {
        console.log('[useProjects] Response data:', response?.data);
        console.log('[useProjects] Response meta:', response?.meta);
        console.log('[useProjects] Number of projects:', response?.data?.length || 0);
      } else {
        console.log('[useProjects] Response is array with length:', response.length);
      }
      
      const items: BackendProject[] = Array.isArray(response)
        ? response
        : Array.isArray((response as BackendApiResponse<BackendProject[]>)?.data)
          ? (response as BackendApiResponse<BackendProject[]>).data || []
          : [];

      const adapted = items.map(adaptBackendProjectToUI);

      setProjects(adapted);
      setPagination((response as BackendApiResponse<BackendProject[]>)?.meta || null);
      
      console.log('[useProjects] Projects state updated with', items.length, 'projects');
    } catch (err) {
      const errorMessage = err instanceof Error ? err.message : 'Failed to fetch projects';
      setError(errorMessage);
      console.error('[useProjects] Error fetching projects:', err);
      console.error('[useProjects] Error details:', {
        message: errorMessage,
        error: err,
        stack: err instanceof Error ? err.stack : undefined
      });
    } finally {
      setLoading(false);
    }
  }, [user?.email]);

  useEffect(() => {
    fetchProjects(initialFilters);
  }, [fetchProjects, initialFilters]);

  return {
    projects,
    pagination,
    loading,
    error,
    fetchProjects,
    refetch: () => fetchProjects(initialFilters)
  };
}

// Hook to fetch a single project
export function useProject(projectId: number) {
  const [project, setProject] = useState<Project | null>(null);
  const [loading, setLoading] = useState(true);
  const [error, setError] = useState<string | null>(null);

  const fetchProject = useCallback(async () => {
    if (!projectId) return;

    setLoading(true);
    setError(null);

    try {
      const response = await authApi.get<BackendProject>(`/projects/${projectId}`);
      const adapted = adaptBackendProjectToUI(response);
      setProject(adapted);
    } catch (err) {
      const errorMessage = err instanceof Error ? err.message : 'Failed to fetch project';
      setError(errorMessage);
      console.error('Error fetching project:', err);
    } finally {
      setLoading(false);
    }
  }, [projectId]);

  useEffect(() => {
    fetchProject();
  }, [fetchProject]);

  return {
    project,
    loading,
    error,
    refetch: fetchProject
  };
}

// Hook to create a project
export function useCreateProject() {
  const [loading, setLoading] = useState(false);
  const [error, setError] = useState<string | null>(null);
  const { user } = useAuthState();

<<<<<<< HEAD
  // Ensure methodology exists and return its ID
  const ensureMethodology = useCallback(async (name?: string): Promise<number | undefined> => {
    if (!name || !name.trim()) return undefined;
    try {
      // Try to find by name using the search endpoint
      const queryName = encodeURIComponent(name.trim());
      const found = await authApi.get<BackendMethodology>(`/methodologies/search?name=${queryName}`);

      if (found && (found.MethodologyID || found.id || found.methodologyId)) {
        const idFromFound = found.MethodologyID ?? found.id ?? found.methodologyId;
        return Number(idFromFound);
      }

      // Create if not found
      const created = await authApi.post<BackendMethodology>(`/methodologies`, { Name: name.trim() } as unknown as Record<string, unknown>);
      const idFromCreated = created?.MethodologyID ?? created?.id ?? created?.methodologyId;
      return idFromCreated ? Number(idFromCreated) : undefined;
    } catch (e) {
      console.warn('[useCreateProject] Failed to ensure methodology, continuing without one:', e);
      return undefined;
    }
  }, []);

=======
>>>>>>> 4413de03
  const createProject = async (data: CreateProjectRequest): Promise<Project | null> => {
    setLoading(true);
    setError(null);

    try {
      // Get TenantID from user metadata
      const tenantId = user?.user_metadata?.tenantId as number | undefined;
      
      // Map UI payload to backend schema
      const payload: Record<string, unknown> = {
        NameProject: data.name_proyect,
        Description: data.description,
        Mail: user?.email || '',
        Start_date: data.start_date || undefined,
        End_date: data.end_date || undefined,
        State: data.state,
        MethodologyName: data.type || undefined,
        ...(tenantId !== undefined && { TenantID: tenantId }),
      };

      // Basic validation aligned with backend expectations
      if (!payload.NameProject || typeof payload.NameProject !== 'string') {
        throw new Error('Project name is required');
      }
      if (!payload.Mail || typeof payload.Mail !== 'string') {
        throw new Error('Mail (current user email) is required');
      }

      const response = await authApi.post<Project>('/projects', payload);
      return response;
    } catch (err) {
      const errorMessage = err instanceof Error ? err.message : 'Failed to create project';
      setError(errorMessage);
      console.error('Error creating project:', err);
      return null;
    } finally {
      setLoading(false);
    }
  };

  return {
    createProject,
    loading,
    error,
    clearError: () => setError(null)
  };
}

// Hook to update a project
export function useUpdateProject() {
  const [loading, setLoading] = useState(false);
  const [error, setError] = useState<string | null>(null);
  const { user } = useAuthState();
  const ensureMethodology = useCallback(async (name?: string): Promise<number | undefined> => {
    if (!name || !name.trim()) return undefined;
    try {
      // Try to find by name using the search endpoint
      const queryName = encodeURIComponent(name.trim());
      const found = await authApi.get<BackendMethodology>(`/methodologies/search?name=${queryName}`);

      if (found && (found.MethodologyID || found.id || found.methodologyId)) {
        const idFromFound = found.MethodologyID ?? found.id ?? found.methodologyId;
        return Number(idFromFound);
      }

      // Create if not found
      const created = await authApi.post<BackendMethodology>(`/methodologies`, { Name: name.trim() } as unknown as Record<string, unknown>);
      const idFromCreated = created?.MethodologyID ?? created?.id ?? created?.methodologyId;
      return idFromCreated ? Number(idFromCreated) : undefined;
    } catch (e) {
      console.warn('[useUpdateProject] Failed to ensure methodology, continuing without one:', e);
      return undefined;
    }
  }, []);

  const updateProject = async (projectId: number, data: Partial<CreateProjectRequest>): Promise<Project | null> => {
    setLoading(true);
    setError(null);

    try {
      const methodologyId = await ensureMethodology(data.type);
      const payload: Record<string, unknown> = {
        NameProject: data.name_proyect,
        Description: data.description,
        Mail: user?.email || undefined,
        Start_date: data.start_date,
        End_date: data.end_date,
        State: data.state,
        MethodologyID: methodologyId,
      };

      // Remove undefined fields for a clean PATCH
      Object.keys(payload).forEach((k) => {
        if (payload[k] === undefined) {
          delete payload[k];
        }
      });

      const response = await authApi.patch<Project>(`/projects/${projectId}`, payload);
      return response;
    } catch (err) {
      const errorMessage = err instanceof Error ? err.message : 'Failed to update project';
      setError(errorMessage);
      console.error('Error updating project:', err);
      return null;
    } finally {
      setLoading(false);
    }
  };

  return {
    updateProject,
    loading,
    error,
    clearError: () => setError(null)
  };
}

// Hook to delete a project
export function useDeleteProject() {
  const [loading, setLoading] = useState(false);
  const [error, setError] = useState<string | null>(null);

  const deleteProject = async (projectId: number): Promise<boolean> => {
    setLoading(true);
    setError(null);

    try {
      // DELETE returns 204 No Content (no response body)
      await authApi.delete<void>(`/projects/${projectId}`);
      return true;
    } catch (err) {
      const errorMessage = err instanceof Error ? err.message : 'Failed to delete project';
      setError(errorMessage);
      console.error('Error deleting project:', err);
      return false;
    } finally {
      setLoading(false);
    }
  };

  return {
    deleteProject,
    loading,
    error,
    clearError: () => setError(null)
  };
}

// Hook to fetch recent projects
export function useRecentProjects(limit: number = 5) {
  const [projects, setProjects] = useState<Project[]>([]);
  const [loading, setLoading] = useState(true);
  const [error, setError] = useState<string | null>(null);

  const fetchRecentProjects = useCallback(async () => {
    setLoading(true);
    setError(null);

    try {
      const response = await authApi.get<ProjectsResponse>(`/projects?limit=${limit}&orderBy=title&order=asc`);
      setProjects(response.data || []);
    } catch (err) {
      const errorMessage = err instanceof Error ? err.message : 'Failed to fetch recent projects';
      setError(errorMessage);
      console.error('Error fetching recent projects:', err);
    } finally {
      setLoading(false);
    }
  }, [limit]);

  useEffect(() => {
    fetchRecentProjects();
  }, [fetchRecentProjects]);

  return {
    projects,
    loading,
    error,
    refetch: fetchRecentProjects
  };
}
<|MERGE_RESOLUTION|>--- conflicted
+++ resolved
@@ -213,32 +213,6 @@
   const [error, setError] = useState<string | null>(null);
   const { user } = useAuthState();
 
-<<<<<<< HEAD
-  // Ensure methodology exists and return its ID
-  const ensureMethodology = useCallback(async (name?: string): Promise<number | undefined> => {
-    if (!name || !name.trim()) return undefined;
-    try {
-      // Try to find by name using the search endpoint
-      const queryName = encodeURIComponent(name.trim());
-      const found = await authApi.get<BackendMethodology>(`/methodologies/search?name=${queryName}`);
-
-      if (found && (found.MethodologyID || found.id || found.methodologyId)) {
-        const idFromFound = found.MethodologyID ?? found.id ?? found.methodologyId;
-        return Number(idFromFound);
-      }
-
-      // Create if not found
-      const created = await authApi.post<BackendMethodology>(`/methodologies`, { Name: name.trim() } as unknown as Record<string, unknown>);
-      const idFromCreated = created?.MethodologyID ?? created?.id ?? created?.methodologyId;
-      return idFromCreated ? Number(idFromCreated) : undefined;
-    } catch (e) {
-      console.warn('[useCreateProject] Failed to ensure methodology, continuing without one:', e);
-      return undefined;
-    }
-  }, []);
-
-=======
->>>>>>> 4413de03
   const createProject = async (data: CreateProjectRequest): Promise<Project | null> => {
     setLoading(true);
     setError(null);
