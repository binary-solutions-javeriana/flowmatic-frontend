"use client";

import { useState, useEffect, useCallback, useMemo } from 'react';
import { authApi } from '../authenticated-api';
import type {
  Task,
  TaskFilters,
  TasksResponse,
  CreateTaskRequest,
  UpdateTaskRequest,
  KanbanBoard,
  TimeEntry,
  CreateTimeEntryRequest,
  TimeEntriesResponse,
  AssignUsersRequest,
  AssignUsersResponse,
  SubtasksResponse
} from '../types/task-types';

// Pagination type
interface TaskPagination {
  page: number;
  limit: number;
  total: number;
  totalPages?: number;
}

// Backend response type for tasks (can be array or wrapped)
interface BackendTasksResponse {
  data?: Task[];
  tasks?: Task[];
  meta?: TaskPagination;
}

// Hook to fetch all tasks with filters
export function useTasks(initialFilters?: TaskFilters) {
  const [tasks, setTasks] = useState<Task[]>([]);
  const [pagination, setPagination] = useState<TaskPagination | null>(null);
  const [loading, setLoading] = useState(true);
  const [error, setError] = useState<string | null>(null);

  const fetchTasks = useCallback(async (filters?: TaskFilters) => {
    setLoading(true);
    setError(null);

    try {
      // Build query string from filters with defaults
      const params = new URLSearchParams();

      // Always send page and limit
      const page = filters?.page ?? 1;
      const limit = filters?.limit ?? 10;

      params.append('page', page.toString());
      params.append('limit', limit.toString());

      if (filters?.search) params.append('search', filters.search);
      if (filters?.state) params.append('state', filters.state);
      if (filters?.priority) params.append('priority', filters.priority);
      if (filters?.assigned_to) params.append('assigned_to', filters.assigned_to);
      if (filters?.project_id) params.append('project_id', filters.project_id.toString());

      const queryString = params.toString();
      const url = `/tasks?${queryString}`;

      console.log('[useTasks] Fetching tasks with URL:', url);
      console.log('[useTasks] Filters:', filters);

      const response = await authApi.get<TasksResponse>(url);

      console.log('[useTasks] Response received:', response);
      console.log('[useTasks] Response data:', response?.data);
      console.log('[useTasks] Response meta:', response?.meta);
      console.log('[useTasks] Number of tasks:', response?.data?.length || 0);

      // Validate response structure
      if (!response || typeof response !== 'object') {
        throw new Error('Invalid response format: response is not an object');
      }

      if (!response.data || !Array.isArray(response.data)) {
        console.error('[useTasks] Invalid data structure. Expected { data: [], meta: {} }, got:', response);
        throw new Error(`Invalid response format: data is ${response.data ? 'not an array' : 'missing'}`);
      }

      setTasks(response.data);
      setPagination(response.meta || null);

      console.log('[useTasks] Tasks state updated with', response.data.length, 'tasks');
    } catch (err) {
      const errorMessage = err instanceof Error ? err.message : 'Failed to fetch tasks';
      setError(errorMessage);
      console.error('[useTasks] Error fetching tasks:', err);
    } finally {
      setLoading(false);
    }
  }, []);

  useEffect(() => {
    fetchTasks(initialFilters);
    // eslint-disable-next-line react-hooks/exhaustive-deps
  }, []);

  return {
    tasks,
    pagination,
    loading,
    error,
    fetchTasks,
    refetch: () => fetchTasks(initialFilters)
  };
}

// Hook to fetch tasks for a specific project
export function useProjectTasks(projectId: number, filters?: TaskFilters) {
  const [tasks, setTasks] = useState<Task[]>([]);
  const [pagination, setPagination] = useState<TaskPagination | null>(null);
  const [loading, setLoading] = useState(true);
  const [error, setError] = useState<string | null>(null);

  // Memoize filters to prevent unnecessary re-renders
  const memoizedFilters = useMemo(() => filters, [
    filters?.page,
    filters?.limit,
    filters?.search,
    filters?.state,
    filters?.priority,
    filters?.assigned_to
  ]);

  const fetchProjectTasks = useCallback(async () => {
    if (projectId == null) return;

    setLoading(true);
    setError(null);

    try {
      // Use the correct endpoint for project tasks
      const params = new URLSearchParams();

      const page = memoizedFilters?.page ?? 1;
      const limit = memoizedFilters?.limit ?? 10;

      params.append('page', page.toString());
      params.append('limit', limit.toString());

      if (memoizedFilters?.search) params.append('search', memoizedFilters.search);
      if (memoizedFilters?.state) params.append('state', memoizedFilters.state);
      if (memoizedFilters?.priority) params.append('priority', memoizedFilters.priority);
      if (memoizedFilters?.assigned_to) params.append('assigned_to', memoizedFilters.assigned_to);

      const queryString = params.toString();
      const url = `/projects/${projectId}/tasks${queryString ? `?${queryString}` : ''}`;

      console.log('[useProjectTasks] Fetching project tasks with URL:', url);

      const response = await authApi.get<any>(url);

      console.log('[useProjectTasks] Response received:', response);
      console.log('[useProjectTasks] Response type:', typeof response);
      console.log('[useProjectTasks] Is array?', Array.isArray(response));

      // Handle different response structures
      let tasks: Task[] = [];
      let pagination: any = null;

      if (Array.isArray(response)) {
        // Direct array response
        tasks = response;
      } else if (response.data && Array.isArray(response.data)) {
        // Wrapped in data property
        tasks = response.data;
        pagination = response.meta || null;
      } else if (response.tasks && Array.isArray(response.tasks)) {
        // Alternative wrapper
        tasks = response.tasks;
        pagination = response.meta || null;
      } else {
        throw new Error('Invalid response format: expected array or object with data/tasks property');
      }

      setTasks(tasks);
      setPagination(pagination);

      console.log('[useProjectTasks] Tasks state updated with', tasks.length, 'tasks');

    } catch (err) {
      const errorMessage = err instanceof Error ? err.message : 'Failed to fetch project tasks';
      setError(errorMessage);
      console.error('[useProjectTasks] Error fetching project tasks:', err);
    } finally {
      setLoading(false);
    }
  }, [projectId, memoizedFilters]);

  useEffect(() => {
    fetchProjectTasks();
  }, [fetchProjectTasks]);

  return {
    tasks,
    pagination,
    loading,
    error,
    refetch: fetchProjectTasks
  };
}

// Hook to fetch a single task
export function useTask(taskId: number) {
  const [task, setTask] = useState<Task | null>(null);
  const [loading, setLoading] = useState(true);
  const [error, setError] = useState<string | null>(null);

  const fetchTask = useCallback(async () => {
    if (!taskId) return;

    setLoading(true);
    setError(null);

    try {
      const response = await authApi.get<Task>(`/tasks/${taskId}`);
      setTask(response);
    } catch (err) {
      const errorMessage = err instanceof Error ? err.message : 'Failed to fetch task';
      setError(errorMessage);
      console.error('Error fetching task:', err);
    } finally {
      setLoading(false);
    }
  }, [taskId]);

  useEffect(() => {
    fetchTask();
  }, [fetchTask]);

  return {
    task,
    loading,
    error,
    refetch: fetchTask
  };
}

// Hook to create a task
export function useCreateTask() {
  const [loading, setLoading] = useState(false);
  const [error, setError] = useState<string | null>(null);

  const createTask = async (data: CreateTaskRequest): Promise<Task | null> => {
    setLoading(true);
    setError(null);

    try {
<<<<<<< HEAD
      // Map UI payload (aliases) to backend schema
      const projectId = (data as any).project_id ?? (data as any).proyect_id;
      // Normalize priority to string value as expected by backend
      const rawPriority = (data as any).priority;
      const priorityValue = typeof rawPriority === 'string'
        ? rawPriority.charAt(0).toUpperCase() + rawPriority.slice(1).toLowerCase()
        : undefined;
      const payload: Record<string, unknown> = {
        ProjectID: projectId,
        Title: (data as any).title,
        Description: (data as any).description,
        Priority: priorityValue,
        State: (data as any).state,
        CreatedBy: (data as any).created_by,
        LimitDate: (data as any).limit_date,
        // Backend will read this from a dedicated endpoint/field; we won't send AssignedUserIds anymore
        // Pass assigned_to_ids instead
        AssignedToIDs: (data as any).assigned_to_ids ?? (data as any).assignedToIds

      };

      // Basic validation
      if (!payload.ProjectID) throw new Error('ProjectID is required');
      if (!payload.Title) throw new Error('Title is required');
      if (!payload.State) throw new Error('State is required');

=======
>>>>>>> 2734bedf
      let response: Task;
      
      if (data.proyect_id) {
        // Create task via project endpoint
        response = await authApi.post<Task>(`/projects/${data.proyect_id}/tasks`, data as unknown as Record<string, unknown>);
      } else {
        // Create standalone task
        response = await authApi.post<Task>('/tasks', data as unknown as Record<string, unknown>);
      }
      
      return response;
    } catch (err) {
      const errorMessage = err instanceof Error ? err.message : 'Failed to create task';
      setError(errorMessage);
      console.error('Error creating task:', err);
      return null;
    } finally {
      setLoading(false);
    }
  };

  return {
    createTask,
    loading,
    error,
    clearError: () => setError(null)
  };
}

// Hook to update a task
export function useUpdateTask() {
  const [loading, setLoading] = useState(false);
  const [error, setError] = useState<string | null>(null);

  const updateTask = async (taskId: number, data: UpdateTaskRequest): Promise<Task | null> => {
    setLoading(true);
    setError(null);

    try {
      // Map priority to string value as expected by backend
      const rawPriority = (data as any).priority;
      const priorityValue = typeof rawPriority === 'string'
        ? rawPriority.charAt(0).toUpperCase() + rawPriority.slice(1).toLowerCase()
        : undefined;

      const payload: Record<string, unknown> = {
        ...(data as any).title !== undefined && { Title: (data as any).title },
        ...(data as any).description !== undefined && { Description: (data as any).description },
        ...(data as any).state !== undefined && { State: (data as any).state },
        ...(priorityValue !== undefined) && { Priority: priorityValue },
        ...(data as any).limit_date !== undefined && { LimitDate: (data as any).limit_date }
        // Note: assigned_to_ids is handled separately via assign/unassign endpoints
      };

      const response = await authApi.patch<Task>(`/tasks/${taskId}`, payload);

      // Handle assignee changes separately if provided
      if ((data as any).assigned_to_ids !== undefined) {
        // Normaliza entrada del front a arreglo de números
        const nextIds: number[] = Array.isArray((data as any).assigned_to_ids)
          ? (data as any).assigned_to_ids.map(Number).filter(n => !Number.isNaN(n))
          : typeof (data as any).assigned_to_ids === 'string'
            ? (data as any).assigned_to_ids
                .split(',')
                .map(s => Number(s.trim()))
                .filter(n => !Number.isNaN(n))
            : [];

        try {
          // 1) Traer asignados actuales; soporta dos formatos de respuesta
          const current = await authApi.get<any>(`/tasks/${taskId}/assignees`);
          const currentIds: number[] = Array.isArray(current)
            ? (
                // formato A: [{ TaskID, UserID }]
                current.length && typeof current[0] === 'object' && 'UserID' in current[0]
                  ? current.map((a: any) => Number(a.UserID))
                  // formato B: [1,2,3]
                  : current.map(Number)
              ).filter((n: number) => !Number.isNaN(n))
            : [];

          // 2) Calcular delta
          const toAdd = nextIds.filter(id => !currentIds.includes(id));
          const toRemove = currentIds.filter(id => !nextIds.includes(id));

          // 3) Aplicar cambios en paralelo
          await Promise.allSettled([
            ...toAdd.map(id => authApi.post(`/tasks/${taskId}/assignees/${id}`, {})),
            ...toRemove.map(id => authApi.delete(`/tasks/${taskId}/assignees/${id}`))
          ]);
        } catch (assigneeErr) {
          console.warn(`Failed to sync assignees for task ${taskId}:`, assigneeErr);
          // No rompemos toda la actualización si solo falló la sincronización de asignados
        }
      }

      return response;

    } catch (err) {
      const errorMessage = err instanceof Error ? err.message : 'Failed to update task';
      setError(errorMessage);
      console.error('Error updating task:', err);
      return null;
    } finally {
      setLoading(false);
    }
  };

  return {
    updateTask,
    loading,
    error,
    clearError: () => setError(null)
  };
}

// Hook to update task status (for Kanban)
export function useUpdateTaskStatus() {
  const [loading, setLoading] = useState(false);
  const [error, setError] = useState<string | null>(null);

  const updateTaskStatus = async (taskId: number, state: string): Promise<Task | null> => {
    setLoading(true);
    setError(null);

    try {
      const response = await authApi.patch<Task>(`/tasks/${taskId}`, { State: state });
      return response;
    } catch (err) {
      const errorMessage = err instanceof Error ? err.message : 'Failed to update task status';
      setError(errorMessage);
      console.error('Error updating task status:', err);
      return null;
    } finally {
      setLoading(false);
    }
  };

  return {
    updateTaskStatus,
    loading,
    error,
    clearError: () => setError(null)
  };
}

// Hook to delete a task
export function useDeleteTask() {
  const [loading, setLoading] = useState(false);
  const [error, setError] = useState<string | null>(null);

  const deleteTask = async (taskId: number): Promise<boolean> => {
    setLoading(true);
    setError(null);

    try {
      console.log(`[useDeleteTask] Attempting to delete task ${taskId}`);
      await authApi.delete<void>(`/tasks/${taskId}`);
      console.log(`[useDeleteTask] Successfully deleted task ${taskId}`);
      return true;
    } catch (err: any) {
      console.error('[useDeleteTask] Error deleting task:', err);
      console.error('[useDeleteTask] Task ID:', taskId);
      console.error('[useDeleteTask] Error details:', {
        message: err?.message,
        statusCode: err?.statusCode,
        path: err?.path,
        method: err?.method,
        timestamp: err?.timestamp
      });

      let errorMessage = 'Failed to delete task';

      if (err?.statusCode === 404) {
        errorMessage = 'Task not found. It may have already been deleted.';
      } else if (err?.statusCode === 403) {
        errorMessage = 'You do not have permission to delete this task.';
      } else if (err?.statusCode === 500) {
        errorMessage = 'Server error occurred while deleting the task. Please try again later.';
      } else if (err?.message) {
        errorMessage = err.message;
      }

      setError(errorMessage);
      return false;
    } finally {
      setLoading(false);
    }
  };

  return {
    deleteTask,
    loading,
    error,
    clearError: () => setError(null)
  };
}

// Hook to fetch Kanban board for a project
export function useKanbanBoard(projectId: number) {
  const [kanbanBoard, setKanbanBoard] = useState<KanbanBoard | null>(null);
  const [loading, setLoading] = useState(true);
  const [error, setError] = useState<string | null>(null);

  const fetchKanbanBoard = useCallback(async () => {
    if (!projectId) return;

    setLoading(true);
    setError(null);

    try {
      console.log(`[useKanbanBoard] Fetching kanban board for project ${projectId}`);
      const response = await authApi.get<KanbanBoard>(`/projects/${projectId}/kanban`);
      console.log('[useKanbanBoard] Response received:', response);
      setKanbanBoard(response);
    } catch (err) {
      console.error('Error fetching Kanban board:', err);
      console.error('Project ID:', projectId);
      console.error('API URL:', `/projects/${projectId}/kanban`);

      // Fallback: Try to fetch tasks and organize them into kanban columns
      console.log('[useKanbanBoard] === FALLBACK STARTED ===');
      try {
        console.log('[useKanbanBoard] Trying fallback: fetch project tasks');
        console.log('[useKanbanBoard] Fallback URL:', `/projects/${projectId}/tasks`);

        // Try multiple possible endpoints
        let tasksResponse: TasksResponse | BackendTasksResponse;
        try {
          tasksResponse = await authApi.get<TasksResponse | BackendTasksResponse>(`/projects/${projectId}/tasks`);
          console.log('[useKanbanBoard] Tasks endpoint worked');
        } catch (tasksErr) {
          console.log('[useKanbanBoard] Tasks endpoint failed, trying alternatives');
          console.error('[useKanbanBoard] Tasks endpoint error:', tasksErr);

          // Try alternative endpoints
          try {
            tasksResponse = await authApi.get<TasksResponse | BackendTasksResponse>(`/tasks?project_id=${projectId}`);
            console.log('[useKanbanBoard] Alternative tasks endpoint worked');
          } catch (altErr) {
            console.error('[useKanbanBoard] Alternative endpoint also failed:', altErr);
            throw tasksErr; // Throw original error
          }
        }
        console.log('[useKanbanBoard] Tasks response received:', tasksResponse);
        console.log('[useKanbanBoard] Response type:', typeof tasksResponse);
        console.log('[useKanbanBoard] Is array?', Array.isArray(tasksResponse));

        // Handle different response structures
        let tasks: Task[] = [];
        if (Array.isArray(tasksResponse)) {
          // Direct array response
          tasks = tasksResponse;
        } else if (tasksResponse.data && Array.isArray(tasksResponse.data)) {
          // Wrapped in data property
          tasks = tasksResponse.data;
        } else if ('tasks' in tasksResponse && tasksResponse.tasks && Array.isArray(tasksResponse.tasks)) {
          // Alternative wrapper (BackendTasksResponse)
          tasks = tasksResponse.tasks;
        }

        console.log('[useKanbanBoard] Extracted tasks:', tasks);

        // Always create kanban data, even if no tasks
        const kanbanData: KanbanBoard = {
          project_id: projectId,
          project_name: `Project ${projectId}`, // We don't have project name here
          columns: {
            'To Do': tasks.filter(task => task.state === 'To Do'),
            'In Progress': tasks.filter(task => task.state === 'In Progress'),
            'Done': tasks.filter(task => task.state === 'Done')
          }
        };
        console.log('[useKanbanBoard] Created kanban data:', kanbanData);
        setKanbanBoard(kanbanData);
      } catch (fallbackErr) {
        console.error('[useKanbanBoard] Fallback failed:', fallbackErr);
        console.error('[useKanbanBoard] Fallback error details:', {
          message: fallbackErr instanceof Error ? fallbackErr.message : 'Unknown error',
          stack: fallbackErr instanceof Error ? fallbackErr.stack : undefined,
          response: fallbackErr
        });

        // Final fallback: Create empty kanban board
        console.log('[useKanbanBoard] Creating empty kanban board as final fallback');
        const emptyKanbanData: KanbanBoard = {
          project_id: projectId,
          project_name: `Project ${projectId}`,
          columns: {
            'To Do': [],
            'In Progress': [],
            'Done': []
          }
        };
        setKanbanBoard(emptyKanbanData);

        // Show warning instead of error
        const errorMessage = fallbackErr instanceof Error ? fallbackErr.message : 'Failed to fetch tasks';
        console.warn(`[useKanbanBoard] Tasks API not available: ${errorMessage}. Showing empty board.`);
        setError(null); // Clear error to show empty board
      }
      console.log('[useKanbanBoard] === FALLBACK COMPLETED ===');
    } finally {
      setLoading(false);
    }
  }, [projectId]);

  useEffect(() => {
    fetchKanbanBoard();
  }, [fetchKanbanBoard]);

  const forceRefresh = useCallback(async () => {
    console.log('[useKanbanBoard] Force refresh requested');
    await fetchKanbanBoard();
  }, [fetchKanbanBoard]);

  return {
    kanbanBoard,
    loading,
    error,
    refetch: fetchKanbanBoard,
    forceRefresh
  };
}

// Hook to assign users to a task
export function useAssignUsers() {
  const [loading, setLoading] = useState(false);
  const [error, setError] = useState<string | null>(null);

  const assignUsers = async (taskId: number, data: AssignUsersRequest): Promise<AssignUsersResponse | null> => {
    setLoading(true);
    setError(null);

    try {
      const response = await authApi.post<AssignUsersResponse>(`/projects/tasks/${taskId}/assign`, data as unknown as Record<string, unknown>);
      return response;
    } catch (err) {
      const errorMessage = err instanceof Error ? err.message : 'Failed to assign users';
      setError(errorMessage);
      console.error('Error assigning users:', err);
      return null;
    } finally {
      setLoading(false);
    }
  };

  return {
    assignUsers,
    loading,
    error,
    clearError: () => setError(null)
  };
}

// Hook to fetch subtasks
export function useSubtasks(taskId: number) {
  const [subtasks, setSubtasks] = useState<Task[]>([]);
  const [pagination, setPagination] = useState<TaskPagination | null>(null);
  const [loading, setLoading] = useState(true);
  const [error, setError] = useState<string | null>(null);

  const fetchSubtasks = useCallback(async () => {
    if (!taskId) return;

    setLoading(true);
    setError(null);

    try {
      const response = await authApi.get<SubtasksResponse>(`/tasks/${taskId}/subtasks`);
      setSubtasks(response.data || []);
      setPagination(response.meta || null);
    } catch (err: any) {
      // Handle 404 errors gracefully - endpoint may not be implemented
      if (err?.statusCode === 404 || err?.message?.includes('404') || err?.message?.includes('Cannot GET')) {
        console.warn(`Subtasks endpoint not available for task ${taskId}`);
        setSubtasks([]);
        setPagination(null);
        setError(null); // Clear error to prevent UI issues
      } else {
        const errorMessage = err instanceof Error ? err.message : 'Failed to fetch subtasks';
        setError(errorMessage);
        console.error('Error fetching subtasks:', err);
      }
    } finally {
      setLoading(false);
    }
  }, [taskId]);

  useEffect(() => {
    fetchSubtasks();
  }, [fetchSubtasks]);

  return {
    subtasks,
    pagination,
    loading,
    error,
    refetch: fetchSubtasks
  };
}

// Hook for time tracking
export function useTimeEntries(taskId: number) {
  const [timeEntries, setTimeEntries] = useState<TimeEntry[]>([]);
  const [totalHours, setTotalHours] = useState(0);
  const [loading, setLoading] = useState(true);
  const [error, setError] = useState<string | null>(null);

  const fetchTimeEntries = useCallback(async () => {
    if (!taskId) return;

    setLoading(true);
    setError(null);

    try {
      const response = await authApi.get<TimeEntriesResponse>(`/tasks/${taskId}/time-entries`);
      setTimeEntries(response.data || []);
      setTotalHours(response.total_hours || 0);
    } catch (err: any) {
      // Handle 404 errors gracefully - endpoint may not be implemented
      if (err?.statusCode === 404 || err?.message?.includes('404') || err?.message?.includes('Cannot GET')) {
        console.warn(`Time entries endpoint not available for task ${taskId}`);
        setTimeEntries([]);
        setTotalHours(0);
        setError(null); // Clear error to prevent UI issues
      } else {
        const errorMessage = err instanceof Error ? err.message : 'Failed to fetch time entries';
        setError(errorMessage);
        console.error('Error fetching time entries:', err);
      }
    } finally {
      setLoading(false);
    }
  }, [taskId]);

  useEffect(() => {
    fetchTimeEntries();
  }, [fetchTimeEntries]);

  return {
    timeEntries,
    totalHours,
    loading,
    error,
    refetch: fetchTimeEntries
  };
}

// Hook to create time entry
export function useCreateTimeEntry() {
  const [loading, setLoading] = useState(false);
  const [error, setError] = useState<string | null>(null);

  const createTimeEntry = async (data: CreateTimeEntryRequest): Promise<TimeEntry | null> => {
    setLoading(true);
    setError(null);

    try {
      const response = await authApi.post<TimeEntry>('/tasks/time-entries', data as unknown as Record<string, unknown>);
      return response;
    } catch (err) {
      const errorMessage = err instanceof Error ? err.message : 'Failed to create time entry';
      setError(errorMessage);
      console.error('Error creating time entry:', err);
      return null;
    } finally {
      setLoading(false);
    }
  };

  return {
    createTimeEntry,
    loading,
    error,
    clearError: () => setError(null)
  };
}

// Hook to delete time entry
export function useDeleteTimeEntry() {
  const [loading, setLoading] = useState(false);
  const [error, setError] = useState<string | null>(null);

  const deleteTimeEntry = async (entryId: number): Promise<boolean> => {
    setLoading(true);
    setError(null);

    try {
      await authApi.delete<void>(`/tasks/time-entries/${entryId}`);
      return true;
    } catch (err) {
      const errorMessage = err instanceof Error ? err.message : 'Failed to delete time entry';
      setError(errorMessage);
      console.error('Error deleting time entry:', err);
      return false;
    } finally {
      setLoading(false);
    }
  };

  return {
    deleteTimeEntry,
    loading,
    error,
    clearError: () => setError(null)
  };
}<|MERGE_RESOLUTION|>--- conflicted
+++ resolved
@@ -252,7 +252,6 @@
     setError(null);
 
     try {
-<<<<<<< HEAD
       // Map UI payload (aliases) to backend schema
       const projectId = (data as any).project_id ?? (data as any).proyect_id;
       // Normalize priority to string value as expected by backend
@@ -279,8 +278,6 @@
       if (!payload.Title) throw new Error('Title is required');
       if (!payload.State) throw new Error('State is required');
 
-=======
->>>>>>> 2734bedf
       let response: Task;
       
       if (data.proyect_id) {
