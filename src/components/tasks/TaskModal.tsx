--- conflicted
+++ resolved
@@ -7,11 +7,7 @@
 import { useProjects } from '@/lib/hooks/use-projects';
 import { validateTaskData } from '@/lib/tasks/utils';
 import { formatDateSafe } from '../dashboard/utils';
-<<<<<<< HEAD
-import { useAuthState } from '@/lib/auth-store';
 import { authApi } from '@/lib/authenticated-api';
-=======
->>>>>>> 2734bedf
 
 interface TaskModalProps {
   isOpen: boolean;
@@ -39,7 +35,6 @@
     description: '',
     state: 'To Do' as TaskState,
     priority: 'Medium' as TaskPriority,
-<<<<<<< HEAD
     assigned_to_ids: '', // will be replaced by select of users
     limit_date: '',
     project_id: ''
@@ -48,12 +43,6 @@
   const [assigneeUserIds, setAssigneeUserIds] = useState<number[]>([]);
   const [assigneeSearch, setAssigneeSearch] = useState('');
   const { user } = useAuthState();
-=======
-    assigned_to_ids: '',
-    limit_date: '',
-    project_id: ''
-  });
->>>>>>> 2734bedf
   const [errors, setErrors] = useState<string[]>([]);
   const [isSubmitting, setIsSubmitting] = useState(false);
 
@@ -61,7 +50,6 @@
   const { updateTask, loading: updating, error: updateError } = useUpdateTask();
   const { projects, loading: projectsLoading } = useProjects({ page: 1, limit: 100 });
 
-<<<<<<< HEAD
   const setDateSafely = (isoDate: string) => {
     setFormData(prev => ({ ...prev, limit_date: isoDate || '' }));
   };
@@ -210,10 +198,6 @@
 
     loadAssignableUsers(initialPid);
 
-=======
-  // Initialize form data
-  useEffect(() => {
->>>>>>> 2734bedf
     if (mode === 'edit' && task) {
       // 1) Fecha de la BD
       const isoFromTask = toInputDate(pickLimitDate(task)); // YYYY-MM-DD
@@ -233,7 +217,6 @@
         title: task.title,
         description: task.description || '',
         state: task.state,
-<<<<<<< HEAD
         priority: (task.priority as any) || 'Medium',
         assigned_to_ids: Array.isArray(task.assigned_to_ids)
           ? task.assigned_to_ids.join(',')
@@ -254,13 +237,6 @@
           setAssigneeUserIds(toNumberArray(task.assigned_to_ids));
         }
       })();
-=======
-        priority: task.priority,
-        assigned_to_ids: task.assigned_to_ids || '',
-        limit_date: task.limit_date && formatDateSafe(task.limit_date) !== 'Unknown' ? formatDateSafe(task.limit_date) : '',
-        project_id: projectId ? projectId.toString() : ''
-      });
->>>>>>> 2734bedf
     } else {
       setFormData({
         title: '',
@@ -271,15 +247,11 @@
         limit_date: '',
         project_id: projectId ? projectId.toString() : ''
       });
-<<<<<<< HEAD
       setAssigneeUserIds(user?.id ? [Number(user.id)] : []);
       setDateSafely('');
-=======
->>>>>>> 2734bedf
     }
 
     setErrors([]);
-<<<<<<< HEAD
     // eslint-disable-next-line react-hooks/exhaustive-deps
   }, [mode, task, isOpen, initialState, projectId, user, projects]);
 
@@ -289,9 +261,6 @@
     // eslint-disable-next-line react-hooks/exhaustive-deps
   }, [formData.project_id]);
 
-=======
-  }, [mode, task, isOpen, initialState, projectId]);
->>>>>>> 2734bedf
 
   const handleInputChange = (field: string, value: string) => {
     setFormData(prev => ({ ...prev, [field]: value }));
@@ -353,13 +322,8 @@
           title: formData.title,
           description: formData.description || undefined,
           state: formData.state,
-<<<<<<< HEAD
           priority: (formData.priority as any) as TaskPriority,
           assigned_to_ids: assigneeUserIds,
-=======
-          priority: formData.priority,
-          assigned_to_ids: formData.assigned_to_ids || undefined,
->>>>>>> 2734bedf
           limit_date: formData.limit_date || undefined
         };
 
@@ -526,7 +490,6 @@
             </div>
           </div>
 
-<<<<<<< HEAD
           {/* Assigned Users (Tenant-scoped, multi-select with checkboxes) */}
           <div>
             <label className="block text-sm font-medium text-[#0c272d] mb-2">
@@ -590,28 +553,6 @@
                 {assigneeUserIds.length} user{assigneeUserIds.length !== 1 ? 's' : ''} selected
               </div>
             )}
-=======
-          {/* Assigned Users */}
-          <div>
-            <label htmlFor="assigned_to_ids" className="block text-sm font-medium text-[#0c272d] mb-2">
-              <div className="flex items-center space-x-2">
-                <User className="w-4 h-4" />
-                <span>Assigned Users</span>
-              </div>
-            </label>
-            <input
-              type="text"
-              id="assigned_to_ids"
-              value={formData.assigned_to_ids}
-              onChange={(e) => handleInputChange('assigned_to_ids', e.target.value)}
-              placeholder="Enter user IDs separated by commas (e.g., 1,2,3)"
-              className="w-full px-4 py-3 bg-white/50 border border-[#9fdbc2]/30 rounded-xl text-[#0c272d] focus:outline-none focus:ring-2 focus:ring-[#14a67e]/20 transition-all duration-300"
-              disabled={isSubmitting}
-            />
-            <p className="text-xs text-[#0c272d]/60 mt-1">
-              Enter comma-separated user IDs (e.g., 1,2,3)
-            </p>
->>>>>>> 2734bedf
           </div>
 
           {/* Due Date */}
