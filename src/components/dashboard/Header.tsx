--- conflicted
+++ resolved
@@ -226,33 +226,24 @@
                     <p className="text-xs text-[#0c272d]/60 dark:text-gray-400 truncate">{user?.email}</p>
                   </div>
 
-<<<<<<< HEAD
-                {/* Menu Items */}
-                <div className="py-2">
-                  {/* Settings - Only visible for admins */}
-                  {userIsAdmin && (
-=======
                   {/* Menu Items */}
                   <div className="py-2">
->>>>>>> 4413de03
-                    <button
-                      onClick={() => {
-                        setShowDropdown(false);
-                        if (onNavigate) {
-                          onNavigate('settings');
-                        }
-                      }}
-                      className="w-full px-4 py-2 text-left text-sm text-[#0c272d]/70 dark:text-gray-300 hover:bg-[#9fdbc2]/10 dark:hover:bg-gray-700/50 hover:text-[#0c272d] dark:hover:text-gray-100 transition-colors flex items-center space-x-2"
-                    >
-                      <Settings className="w-4 h-4" />
-                      <span>Settings</span>
-                    </button>
-<<<<<<< HEAD
-                  )}
-                </div>
-=======
+                    {/* Settings - Only visible for admins */}
+                    {userIsAdmin && (
+                      <button
+                        onClick={() => {
+                          setShowDropdown(false);
+                          if (onNavigate) {
+                            onNavigate('settings');
+                          }
+                        }}
+                        className="w-full px-4 py-2 text-left text-sm text-[#0c272d]/70 dark:text-gray-300 hover:bg-[#9fdbc2]/10 dark:hover:bg-gray-700/50 hover:text-[#0c272d] dark:hover:text-gray-100 transition-colors flex items-center space-x-2"
+                      >
+                        <Settings className="w-4 h-4" />
+                        <span>Settings</span>
+                      </button>
+                    )}
                   </div>
->>>>>>> 4413de03
 
                   {/* Logout */}
                   <div className="border-t border-[#9fdbc2]/20 dark:border-gray-700/50 py-2">
