--- conflicted
+++ resolved
@@ -207,6 +207,30 @@
                   </div>
                 </div>
               )}
+
+              {/* Metadata */}
+              <div className="space-y-3">
+                <h3 className="text-sm font-semibold text-[#0c272d]">Information</h3>
+                <div className="space-y-2">
+                  {project.created_by && (
+                    <div className="flex items-center space-x-2 text-sm text-[#0c272d]/70">
+                      <User className="w-4 h-4 text-[#14a67e]" />
+                      <span className="font-medium">Created by:</span>
+                      <span>User #{project.created_by}</span>
+                    </div>
+                  )}
+                  <div className="flex items-center space-x-2 text-sm text-[#0c272d]/70">
+                    <Calendar className="w-4 h-4 text-[#14a67e]" />
+                    <span className="font-medium">Created:</span>
+                    <span>{formatDateSafe(project.created_at)}</span>
+                  </div>
+                  <div className="flex items-center space-x-2 text-sm text-[#0c272d]/70">
+                    <Calendar className="w-4 h-4 text-[#14a67e]" />
+                    <span className="font-medium">Updated:</span>
+                    <span>Project ID: {project.proyect_id}</span>
+                  </div>
+                </div>
+              </div>
             </div>
 
             {/* Project Members Section */}
@@ -246,18 +270,11 @@
                       </div>
                     ))}
                   </div>
-<<<<<<< HEAD
                 ) : (
                   <div className="text-center py-8">
                     <Users className="w-12 h-12 text-blue-300 mx-auto mb-3" />
                     <p className="text-blue-700 font-medium">No members assigned</p>
                     <p className="text-blue-600 text-sm">This project doesn't have any members assigned yet.</p>
-=======
-                  <div className="flex items-center space-x-2 text-sm text-[#0c272d]/70">
-                    <Calendar className="w-4 h-4 text-[#14a67e]" />
-                    <span className="font-medium">Updated:</span>
-                    <span>Project ID: {project.proyect_id}</span>
->>>>>>> 4413de03
                   </div>
                 )}
               </div>
