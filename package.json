{
  "name": "flowmatic-frontend",
  "version": "0.1.0",
  "private": true,
  "scripts": {
    "dev": "next dev --turbopack --port 4000",
    "build": "next build --turbopack",
    "start": "next start",
    "lint": "eslint",
    "typecheck": "tsc --noEmit",
    "test": "vitest run",
    "test:watch": "vitest"
  },
  "dependencies": {
    "@emailjs/browser": "^4.4.1",
    "@types/styled-components": "^5.1.34",
<<<<<<< HEAD
    "embla-carousel-autoplay": "^8.6.0",
    "embla-carousel-react": "^8.6.0",
    "framer-motion": "^12.23.24",
=======
    "canvas-confetti": "^1.9.3",
>>>>>>> 121c0d4d
    "lucide-react": "^0.544.0",
    "next": "15.5.3",
    "react": "19.1.0",
    "react-confetti": "^6.4.0",
    "react-dom": "19.1.0",
    "styled-components": "^6.1.19",
    "zod": "^4.1.11"
  },
  "devDependencies": {
    "@eslint/eslintrc": "^3",
    "@tailwindcss/postcss": "^4",
    "@testing-library/jest-dom": "^6.8.0",
    "@testing-library/react": "^16.3.0",
    "@testing-library/user-event": "^14.6.1",
    "@types/canvas-confetti": "^1.9.0",
    "@types/node": "^20",
    "@types/react": "^19.1.13",
    "@types/react-dom": "^19.1.9",
    "autoprefixer": "^10.4.21",
    "eslint": "^9",
    "eslint-config-next": "15.5.3",
    "jsdom": "^24.0.0",
    "postcss": "^8.5.6",
    "tailwindcss": "^3.4.17",
    "typescript": "~5.6",
    "vitest": "^1.6.1"
  }
}<|MERGE_RESOLUTION|>--- conflicted
+++ resolved
@@ -14,13 +14,10 @@
   "dependencies": {
     "@emailjs/browser": "^4.4.1",
     "@types/styled-components": "^5.1.34",
-<<<<<<< HEAD
     "embla-carousel-autoplay": "^8.6.0",
     "embla-carousel-react": "^8.6.0",
     "framer-motion": "^12.23.24",
-=======
     "canvas-confetti": "^1.9.3",
->>>>>>> 121c0d4d
     "lucide-react": "^0.544.0",
     "next": "15.5.3",
     "react": "19.1.0",
